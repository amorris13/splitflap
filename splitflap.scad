use<spool.scad>;
use<publicDomainGearV1.1.scad>;
use<28byj-48.scad>;
use<projection_renderer.scad>;
use<label.scad>;

// ##### RENDERING OPTIONS #####

render_3d = true;

// 3d parameters:
render_enclosure = 1; // 2=opaque color; 1=translucent; 0=invisible
render_flaps = true;
render_flap_area = 0; // 0=invisible; 1=collapsed flap exclusion; 2=collapsed+extended flap exclusion
render_units = 2;
render_unit_separation = 0;

// 2d parameters:
render_index = 0;
render_etch = false;

// Version label:
render_revision = "deadbeef";
render_date = "YYYY-MM-DD";


// Kerf based off http://blog.ponoko.com/2011/07/12/figuring-out-kerf-for-precision-parts/
// It's better to underestimate (looser fit) than overestimate (no fit)
kerf_value = 0.19 - 0.01;
kerf_width = render_etch ? -kerf_value : kerf_value;

// MDF, .125in nominal
// http://www.ponoko.com/make-and-sell/show-material/64-mdf-natural
thickness = 3.2;


eps=.1;

// M4 bolts
m4_hole_diameter = 4.5;
m4_bolt_length = 12;
m4_button_head_diameter = 7.6 + .2;
m4_button_head_length = 2.2 + .2;
m4_nut_width_flats = 7 + .2;
m4_nut_width_corners = 7.66 + .4;
m4_nut_length = 3.2 + .2;

captive_nut_inset=6;


loose_rod_radius_slop = 0.2;

rod_radius = 2.5;
assembly_inner_radius = rod_radius + loose_rod_radius_slop;
<<<<<<< HEAD
rod_mount_under_radius = 0.3;
=======
rod_mount_under_radius = 0.1;
>>>>>>> 9b2ea3c4


assembly_color = [.76, .60, .42];
assembly_color1 = [.882, .694, .486]; //"e1b17c";
assembly_color2 = [.682, .537, .376]; //"ae8960";
assembly_color3 = [.416, .325, .227]; //"6A533A";
assembly_color4 = [.204, .161, .114]; //"34291D";

flap_width = 54;
flap_height = 43;
flap_thickness = 30 / 1000 * 25.4; // 30 mil
flap_corner_radius = 3.1; // 2.88-3.48mm (used just for display)
flap_rendered_angle = 90;

// Amount of slop of the flap side to side between the 2 spools
flap_width_slop = 1.5;

// Amount of slop for the spool assembly side-to-side inside the enclosure
spool_width_slop = 1;


<<<<<<< HEAD
num_flaps = 48;
flap_hole_radius = 1.7;
flap_gap = 1.2;
=======
num_flaps = 40;
flap_hole_radius = 1.2;
flap_gap = 1;
>>>>>>> 9b2ea3c4



// Gears
drive_pitch = 3;
motor_teeth = 40;
idler_teeth = 25;
spool_teeth = 40;

idler_shaft_radius = m4_hole_diameter/2;

gear_separation = 0.5;

flap_spool_outset = flap_hole_radius;
flap_pitch_radius = flap_spool_pitch_radius(num_flaps, flap_hole_radius, flap_gap); //num_flaps * (flap_hole_radius*2 + flap_gap) / (2*PI);
spool_outer_radius = flap_spool_outer_radius(num_flaps, flap_hole_radius, flap_gap, flap_spool_outset); //flap_pitch_radius + 2*flap_hole_radius;



echo(flap_pitch_radius=flap_pitch_radius);

new_strut_width = 15;
new_strut_clearance = 1.5;
motor_clearance = sqrt((flap_pitch_radius - flap_hole_radius - new_strut_clearance)*(flap_pitch_radius - flap_hole_radius - new_strut_clearance) - (new_strut_width/2)*(new_strut_width/2)) - thickness - new_strut_clearance;
echo(motor_clearance=motor_clearance);


// Radius where flaps are expected to flap in their *most collapsed* (90 degree) state
exclusion_radius = sqrt(flap_height*flap_height + flap_pitch_radius*flap_pitch_radius);
// Radius where flaps are expected to flap in their *most extended* state
outer_exclusion_radius = flap_pitch_radius + flap_height + 2;

front_forward_offset = flap_pitch_radius + flap_thickness/2;

flap_notch = sqrt(spool_outer_radius*spool_outer_radius - flap_pitch_radius*flap_pitch_radius);
echo(flap_notch=flap_notch);


flap_pin_width = flap_hole_radius*2 - 1;

idler_angle = -50;
motor_angle = -50;

idler_offset = - pitch_radius(drive_pitch, spool_teeth) - pitch_radius(drive_pitch, idler_teeth) - gear_separation;
idler_center_y_offset = cos(idler_angle) * idler_offset;
idler_center_z_offset = -sin(idler_angle) * idler_offset;
motor_offset = - pitch_radius(drive_pitch, motor_teeth) - pitch_radius(drive_pitch, idler_teeth) - gear_separation;
motor_center_y_offset = idler_center_y_offset + cos(motor_angle) * motor_offset; 
motor_center_z_offset = idler_center_z_offset - sin(motor_angle) * motor_offset;

idler_gear_outer_radius = outer_radius(drive_pitch, idler_teeth, 0);
motor_gear_outer_radius = outer_radius(drive_pitch, motor_teeth, 0);
spool_gear_outer_radius = outer_radius(drive_pitch, spool_teeth, 0);


<<<<<<< HEAD
enclosure_width = spool_width_slop + thickness*5 + flap_width + flap_width_slop;
front_window_upper = (flap_height - flap_pin_width/2);
front_window_lower = front_window_upper + (flap_height*0.5); // some margin for falling flaps
front_window_width = spool_width_slop + flap_width + flap_width_slop;
=======
enclosure_width = spool_width_slop + thickness*6 + flap_width + flap_width_slop;
front_window_upper_base = (flap_height - flap_pin_width/2);
front_window_overhang = 3;
front_window_upper = front_window_upper_base - front_window_overhang;
front_window_lower = sqrt(outer_exclusion_radius*outer_exclusion_radius - front_forward_offset*front_forward_offset);
front_window_slop = 0;
front_window_width = spool_width_slop + flap_width + flap_width_slop + front_window_slop;
front_window_right_inset = thickness*2 - front_window_slop/2;
>>>>>>> 9b2ea3c4
enclosure_vertical_margin = 10; // gap between top/bottom of flaps and top/bottom of enclosure
enclosure_vertical_inset = thickness*1.5; // distance from top of sides to top of the top piece
enclosure_height_upper = exclusion_radius + enclosure_vertical_margin + thickness + enclosure_vertical_inset;
enclosure_height_lower = flap_pitch_radius + flap_height + enclosure_vertical_margin + thickness + enclosure_vertical_inset;
enclosure_height = enclosure_height_upper + enclosure_height_lower;

enclosure_horizontal_rear_margin = thickness*2; // gap between back of gears and back of enclosure

enclosure_length = front_forward_offset - motor_center_y_offset + 10 + enclosure_horizontal_rear_margin; //pitch_radius(drive_pitch, motor_teeth) 


motor_mount_separation = 35; // 28byj-48 mount hole separation
motor_shaft_radius = 2.5;
motor_slop_radius = 3;
motor_bushing_radius = motor_mount_separation/2 - m4_button_head_diameter/2 - 2;

spool_strut_tabs = 3;
spool_strut_tab_width=8;
spool_strut_tab_outset=8;
spool_strut_width = (spool_strut_tab_outset + thickness/2) * 2;
spool_strut_length_inset = thickness*0.25;
spool_strut_length = flap_width + flap_width_slop + (4 * thickness) - (2 * spool_strut_length_inset);
spool_strut_inner_length = flap_width + flap_width_slop - 2 * thickness;

spool_strut_exclusion_radius = sqrt((spool_strut_tab_outset+thickness/2)*(spool_strut_tab_outset+thickness/2) + (spool_strut_tab_width/2)*(spool_strut_tab_width/2));

spool_bushing_radius = spool_strut_tab_outset - thickness/2;

// Enclosure connector tabs: front/back
num_front_tabs = 2;
front_tab_width = (enclosure_width - 2*thickness) / (num_front_tabs*2 - 1);

num_side_tabs = 5;
side_tab_width = (enclosure_length - 2*thickness) / (num_side_tabs*2 - 1);
side_tab_width_fraction = 0.5;

enclosure_length_right = side_tab_width*5 + thickness - side_tab_width * (1-side_tab_width_fraction)/2;

backstop_bolt_vertical_offset = - (exclusion_radius + outer_exclusion_radius)/2;
backstop_bolt_forward_range = 14;

// PCB parameters
pcb_offset_radius = spool_strut_exclusion_radius + 1;
pcb_height = 48;
pcb_length = 48;
pcb_thickness = 0.8;
pcb_mount_inset_vertical = 4;
pcb_mount_inset_horizontal = 8;
pcb_mount_slot_delta = 4;
pcb_reference_horizontal = -pcb_length - pcb_offset_radius;
pcb_reference_vertical = -4;

connector_bolt_offset = 40;

echo(enclosure_height=enclosure_height);
echo(enclosure_width=enclosure_width);
echo(enclosure_length=enclosure_length);
echo(enclosure_length_right=enclosure_length_right);
echo(enclosure_length_real=enclosure_length+thickness);
echo(spool_strut_inner_length=spool_strut_inner_length);
echo(front_window_width=front_window_width);
echo(front_window_upper=front_window_upper);
echo(front_window_lower=front_window_lower);
echo(front_window_height=front_window_lower+front_window_upper);
echo(front_forward_offset=front_forward_offset);



// ##### CAPTIVE NUT NEGATIVE #####

// Centered in the x dimension
module captive_nut(bolt_diameter, bolt_length, nut_width, nut_length, nut_inset) {
    union() {
        translate([-bolt_diameter/2, 0, 0])
            square([bolt_diameter, bolt_length]);
        translate([-nut_width/2, nut_inset, 0])
            square([nut_width, nut_length]);
    }
}
module m4_captive_nut(bolt_length=m4_bolt_length) {
    captive_nut(m4_hole_diameter, bolt_length + 1, m4_nut_width_flats, m4_nut_length, captive_nut_inset);
}


// ##### Struts for bracing spool #####
module spool_strut_tab_hole() {
    square([thickness, spool_strut_tab_width], center=true);
}
module spool_strut_tab_holes() {
    for (i=[0:3]) {
        angle = 90*i;
        translate([cos(angle)*spool_strut_tab_outset, sin(angle)*spool_strut_tab_outset])
            rotate([0,0,angle])
                spool_strut_tab_hole();
        translate([cos(angle)*(motor_clearance+new_strut_clearance), sin(angle)*(motor_clearance+new_strut_clearance)])
            rotate([0,0,angle])
                translate([0, -new_strut_width/2])
                    square([thickness, new_strut_width]);
    }
}
module spool_strut() {
    joint_tab_width = spool_strut_inner_length / spool_strut_tabs;
    linear_extrude(thickness, center=true) {
        union() {
            translate([spool_strut_length_inset, -spool_strut_tab_width / 2]) {
                square([spool_strut_length, spool_strut_tab_width]);
            }
            translate([thickness*2, -spool_strut_width / 2]) {
                difference() {
                    square([spool_strut_inner_length, spool_strut_width]);

                    // subtract out tabs
                    union() {
                        for (i = [0:2:spool_strut_tabs-1]) {
                            translate([i*joint_tab_width, -eps])
                                square([joint_tab_width, thickness+eps]);
                        }
                        for (i = [1:2:spool_strut_tabs-1]) {
                            translate([i*joint_tab_width, spool_strut_width - thickness])
                                square([joint_tab_width, thickness+eps]);
                        }
                    }
                }
            }
        }
    }
}

module spool_struts() {
    for (i=[0:3]) {
        angle = 90*i;
        //color([i < 2 ? 0 : 1, i == 0 || i == 2 ? 0 : 1, 0])
        color(i % 2 == 0 ? assembly_color2 : assembly_color3)
        translate([0, sin(angle)*spool_strut_tab_outset, cos(angle)*spool_strut_tab_outset])
            rotate([-angle, 0, 0])
                spool_strut();
    }
}


module flap_spool_complete() {
    linear_extrude(thickness) {
        difference() {
            flap_spool(num_flaps, flap_hole_radius, flap_gap, assembly_inner_radius, flap_spool_outset,
                    height=0);

            spool_strut_tab_holes();
            circle(r=motor_clearance, $fn=30);
        }
    }
}

module spool_bushing() {
    linear_extrude(thickness) {
        difference() {
            circle(r=spool_bushing_radius, $fn=30);
            circle(r=assembly_inner_radius, $fn=30);
        }
    }
}

module spool_gear() {
    linear_extrude(height=thickness, center=true) {
        difference() {
            gear(drive_pitch, spool_teeth, 0, assembly_inner_radius * 2);
            spool_strut_tab_holes();
        }
    }
}

module spool_with_pulleys_assembly() {
    layer_separation = thickness;
    union() {
        flap_spool_complete();

        // Gears on spool
        translate([0,0,layer_separation])
            spool_bushing();
        translate([0,0,thickness/2 + layer_separation*2])
            spool_gear();
        translate([0,0,layer_separation*3])
            spool_bushing();
    }
}

module flap() {
    color("white")
    translate([0, -flap_pin_width/2, -flap_thickness/2])
    linear_extrude(height=flap_thickness) {
        difference() {
            union() {
                square([flap_width, flap_height - flap_corner_radius + eps]);

                // rounded corners
                hull() {
                    translate([flap_corner_radius, flap_height - flap_corner_radius])
                        circle(r=flap_corner_radius, $fn=40);
                    translate([flap_width - flap_corner_radius, flap_height - flap_corner_radius])
                        circle(r=flap_corner_radius, $fn=40);
                }
            }
            translate([-eps, flap_pin_width])
                square([eps + thickness, flap_notch]);
            translate([flap_width - thickness, flap_pin_width])
                square([eps + thickness, flap_notch]);
        }
    }
}

module translated_flap() {
    translate([0, flap_pitch_radius, 0])
    rotate([flap_rendered_angle, 0, 0])
    flap();
}



// double-flatted motor shaft of 28byj-48 motor (2D)
module motor_shaft() {
    union() {
        intersection() {
            circle(r=motor_shaft_radius-rod_mount_under_radius, $fn=50);
            square([motor_shaft_radius*2, 3], center=true);
        }
        square([motor_shaft_radius/3, motor_shaft_radius*4], center=true);
    }
}

// 28byj-48 stepper motor centered on its shaft
module stepper_shaft_centered() {
    translate([18.8/2+0.7, -8, 0])
        rotate([0, 90, 0])
            rotate([0, 0, 90])
                StepMotor28BYJ();
}

module front_tabs_negative() {
    for (i = [0 : num_front_tabs-1]) {
        translate([thickness + (i*2+0.5) * front_tab_width, 0, 0])
            square([front_tab_width, thickness], center=true);
    }
    for (i = [0 : num_front_tabs-2]) {
        translate([thickness + (i*2+1.5) * front_tab_width, 0, 0])
            circle(r=m4_hole_diameter/2, $fn=30);
    }
}

module enclosure_front() {
    linear_extrude(height=thickness) {
        difference() {
            square([enclosure_width, enclosure_height]);

            // Viewing window cutout
            translate([front_window_right_inset, enclosure_height_lower - front_window_lower])
                square([front_window_width, front_window_lower + front_window_upper]);

            // Front lower tabs
            translate([0, thickness * 0.5 + enclosure_vertical_inset, 0])
                front_tabs_negative();

            // Front upper tabs
            translate([0, enclosure_height - thickness * 0.5 - enclosure_vertical_inset, 0])
                front_tabs_negative();
        }
    }
}

module rod_mount_negative() {
    union() {
        circle(r=rod_radius - rod_mount_under_radius, center=true, $fn=30);
        square([rod_radius*4, rod_radius/3], center=true);
        square([rod_radius/3, rod_radius*4], center=true);
    }
}


// holes for 28byj-48 motor, centered around motor shaft
module motor_mount() {
    motor_mount_hole_radius = m4_hole_diameter/2;
    circle(r=motor_shaft_radius+motor_slop_radius, center=true, $fn=30);
    translate([-motor_mount_separation/2, -8])
        circle(r=motor_mount_hole_radius, center=true, $fn=30);
    translate([motor_mount_separation/2, -8])
        circle(r=motor_mount_hole_radius, center=true, $fn=30);
}

module side_tabs_negative(hole_sizes=[], extend_last_tab=false) {
    for (i = [0 : len(hole_sizes)]) {
        length = (extend_last_tab && i == len(hole_sizes)) ? side_tab_width * side_tab_width_fraction + eps : side_tab_width * side_tab_width_fraction;
        translate([-thickness / 2, thickness + (i*2) * side_tab_width + side_tab_width * (1 - side_tab_width_fraction)/2, 0])
            square([thickness, length]);
    }
    for (i = [0 : len(hole_sizes) - 1]) {
        hole_size = hole_sizes[i];
        if (hole_size > 0) {
            bolt_head_hole = hole_size == 2;
            translate([0, thickness + (i*2 + 1.5) * side_tab_width, 0])
                circle(r=(bolt_head_hole ? m4_button_head_diameter : m4_hole_diameter)/2, $fn=30);
        }
    }
}

module backstop_bolt_slot(radius) {
    hull() {
        circle(r=radius, $fn=15);
        translate([0, backstop_bolt_forward_range]) {
            circle(r=radius, $fn=15);
        }
    }
}

module enclosure_left() {
    linear_extrude(height=thickness) {
        difference() {
            square([enclosure_height, enclosure_length]);
            translate([enclosure_height_lower, enclosure_length - front_forward_offset, 0])
                rod_mount_negative();

            // idler bolt hole
            translate([enclosure_height_lower + idler_center_z_offset, enclosure_length - front_forward_offset + idler_center_y_offset])
                circle(r=idler_shaft_radius, center=true, $fn=30);

            translate([enclosure_height_lower + motor_center_z_offset, enclosure_length - front_forward_offset + motor_center_y_offset])
                motor_mount();

            // adjacent backstop bolt slot
            translate([enclosure_height_lower + backstop_bolt_vertical_offset, enclosure_length - front_forward_offset, 0]) {
                backstop_bolt_slot(radius = m4_button_head_diameter/2);
            }

            // bottom side tabs
            translate([thickness * 0.5 + enclosure_vertical_inset, 0, 0])
                side_tabs_negative(hole_sizes=[1, 0, 1, 2]);

            // top side tabs
            translate([enclosure_height - thickness * 0.5 - enclosure_vertical_inset, enclosure_length, 0])
                mirror([0, 1, 0])
                    side_tabs_negative(hole_sizes=[1,2]);

            // PCB mounting holes
            translate([enclosure_height_lower + pcb_reference_vertical, enclosure_length - front_forward_offset + pcb_reference_horizontal]) {
                pcb_mounting_holes(slots = true);
            }

            // Adjacent unit connector
            translate([enclosure_height_lower + connector_bolt_offset, enclosure_length - front_forward_offset]) {
                circle(r=m4_hole_diameter/2, $fn=15);
            }
            translate([enclosure_height_lower - connector_bolt_offset, enclosure_length - front_forward_offset]) {
                circle(r=m4_hole_diameter/2, $fn=15);
            }
        }
    }
}

module shaft_centered_motor_hole() {
    margin = 5;
    width = motor_mount_separation + 3.5*2 + margin*2;
    length = 18 + 14 + margin*2;

    translate([-width/2, -(margin + 18 + 8)])
        square([width, length]);
}

module enclosure_right() {
    linear_extrude(height=thickness) {
        difference() {
            square([enclosure_height, enclosure_length_right]);
            translate([enclosure_height_upper, enclosure_length_right - front_forward_offset, 0])
                rod_mount_negative();

            // adjacent idler bolt hole
            translate([enclosure_height_upper - idler_center_z_offset, enclosure_length_right - front_forward_offset + idler_center_y_offset])
                circle(r=m4_nut_width_corners/2, center=true, $fn=30);

            // backstop bolt slot
            translate([enclosure_height_upper - backstop_bolt_vertical_offset, enclosure_length_right - front_forward_offset, 0]) {
                backstop_bolt_slot(radius = m4_hole_diameter/2);
            }

            // top side tabs
            translate([0.5*thickness + enclosure_vertical_inset, enclosure_length_right, 0])
                mirror([0, 1, 0])
                    side_tabs_negative(hole_sizes=[2,1], extend_last_tab=true);

            // bottom side tabs
            translate([enclosure_height - 0.5*thickness - enclosure_vertical_inset, enclosure_length_right, 0])
                mirror([0, 1, 0])
                    side_tabs_negative(hole_sizes=[1,2], extend_last_tab=true);

            // Adjacent unit connector
            translate([enclosure_height_upper - connector_bolt_offset, enclosure_length_right - front_forward_offset]) {
                circle(r=m4_hole_diameter/2, $fn=15);
            }
            translate([enclosure_height_upper + connector_bolt_offset, enclosure_length_right - front_forward_offset]) {
                circle(r=m4_hole_diameter/2, $fn=15);
            }
        }
    }
}

module front_back_tabs() {
    for (i = [0 : 2 : num_front_tabs*2-2]) {
        translate([i * front_tab_width, -eps, 0])
            square([front_tab_width, thickness + eps]);
    }
}

module side_tabs(tabs) {
    for (i = [0 : 2 : tabs*2-2]) {
        translate([-eps, i * side_tab_width + side_tab_width * (1 - side_tab_width_fraction)/2, 0])
            square([thickness + eps, side_tab_width * side_tab_width_fraction]);
    }
}

module front_back_captive_nuts() {
    for (i = [0 : 2 : num_front_tabs-1]) {
        translate([(i*2 + 1.5) * front_tab_width, -thickness, 0])
            m4_captive_nut();
    }
}

module side_captive_nuts(hole_types=[]) {
    for (i = [0 : len(hole_types)-1]) {
        hole_type = hole_types[i];
        translate([-thickness, (i*2 + 1.5) * side_tab_width, 0]) {
            rotate([0, 0, -90]) {
                if (hole_type == 2) {
                    translate([-m4_button_head_diameter/2, 0])
                        square([m4_button_head_diameter, m4_button_head_length]);
                } else if (hole_type == 1) {
                    m4_captive_nut();
                }
            }
        }
    }
}


module enclosure_top() {
    // note, this is flipped upside down (around the x axis) when assembled so the clean side faces out
    linear_extrude(height = thickness) {
        difference() {
            union() {
                square([enclosure_width - 2 * thickness, enclosure_length_right]);

                // front tabs
                mirror([0, 1, 0])
                    front_back_tabs();

                // left tabs
                translate([enclosure_width - 2 * thickness, thickness, 0])
                    side_tabs(3);

                // right tabs
                mirror([1, 0, 0])
                    translate([0, thickness, 0])
                        side_tabs(3);
            }

            // front captive nuts
            front_back_captive_nuts();

            // right captive nuts
            translate([0, thickness, 0])
                side_captive_nuts(hole_types = [2,1]);

            // left captive nuts
            translate([enclosure_width - 2 * thickness, thickness, 0])
                mirror([1, 0, 0])
                    side_captive_nuts(hole_types = [1,2]);
        }
    }
}

module enclosure_bottom() {
    linear_extrude(height = thickness) {
        difference() {
            union() {
                square([enclosure_width - 2 * thickness, enclosure_length]);

                // front tabs
                translate([0, enclosure_length, 0])
                    front_back_tabs();

                // left tabs
                translate([enclosure_width - 2 * thickness, enclosure_length - thickness, 0])
                    mirror([0, 1, 0])
                        side_tabs(5);

                // right tabs
                translate([0, enclosure_length - thickness, 0])
                    mirror([0, 1, 0])
                        mirror([1, 0, 0])
                            side_tabs(3);
            }

            // front captive nuts
            translate([0, enclosure_length, 0])
                mirror([0,1,0])
                    front_back_captive_nuts();

            // right captive nuts
            translate([0, enclosure_length - thickness, 0])
                mirror([0, 1, 0])
                    side_captive_nuts(hole_types = [1,2]);

            // left captive nuts
            translate([enclosure_width - 2 * thickness, enclosure_length - thickness, 0])
                mirror([0, 1, 0])
                    mirror([1, 0, 0])
                        side_captive_nuts(hole_types = [2,1,0,1]);

        }
    }
}

module enclosure_bottom_etch() {
    color("black")
    linear_extrude(height=2, center=true) {
        translate([5, 12, thickness]) {
            text_label(["github.com/scottbez1/splitflap", str("rev. ", render_revision), render_date]);
        }
    }
}

module idler_gear() {
    gear(drive_pitch, idler_teeth, thickness, (idler_shaft_radius)*2);
}

module motor_gear() {
    linear_extrude(height = thickness, center = true) {
        difference() {
            gear(drive_pitch, motor_teeth, 0, 0);
            motor_shaft();
        }
    }
}

module motor_bushing() {
    linear_extrude(height = thickness, center = true) {
        difference() {
            circle(r=motor_bushing_radius, $fn=30);
            motor_shaft();
        }
    }
}

module pcb_mounting_holes(slots=false) {
    module mounting_hole() {
        if (slots) {
            hull() {
                translate([-pcb_mount_slot_delta, 0]) {
                    circle(r=m4_hole_diameter/2, $fn=15);
                }
                translate([pcb_mount_slot_delta, 0]) {
                    circle(r=m4_hole_diameter/2, $fn=15);
                }
            }
        } else {
            circle(r=m4_hole_diameter/2, $fn=15);
        }
    }
    translate([pcb_mount_inset_vertical, pcb_mount_inset_horizontal]) {
        mounting_hole();
    }
    translate([pcb_height - pcb_mount_inset_vertical, pcb_mount_inset_horizontal]) {
        mounting_hole();
    }
}

module pcb() {
    color("green") {
        linear_extrude(height=pcb_thickness) {
            difference() {
                square([pcb_height, pcb_length]);
                pcb_mounting_holes(slots=false);
            }
        }
    }
}

module split_flap_3d() {
    module positioned_front() {
        translate([0, front_forward_offset + thickness, -enclosure_height_lower])
            rotate([90, 0, 0])
                enclosure_front();
    }

    module positioned_left() {
        translate([enclosure_width, -enclosure_length + front_forward_offset, -enclosure_height_lower])
            rotate([0, -90, 0])
                enclosure_left();
    }

    module positioned_right() {
        translate([0, -enclosure_length_right + front_forward_offset, enclosure_height_upper])
            rotate([0, 90, 0])
                enclosure_right();
    }

    module positioned_top() {
        translate([thickness, front_forward_offset, enclosure_height_upper - enclosure_vertical_inset])
            rotate([180, 0, 0])
                enclosure_top();
    }

    module positioned_bottom() {
        translate([thickness, front_forward_offset - enclosure_length, -enclosure_height_lower + enclosure_vertical_inset]) {
            enclosure_bottom();
            translate([0, 0, thickness]) {
                enclosure_bottom_etch();
            }
        }
    }

    module positioned_enclosure() {
        if (render_enclosure == 2) {
            color(assembly_color1)
                positioned_front();
            color(assembly_color2)
                positioned_left();
            color(assembly_color2)
                positioned_right();
            color(assembly_color3)
                positioned_top();
            color(assembly_color3)
                positioned_bottom();
        } else if (render_enclosure == 1) {
            %positioned_front();
            %positioned_left();
            %positioned_right();
            %positioned_top();
            %positioned_bottom();
        }
    }

    positioned_enclosure();

    translate([enclosure_width - thickness, pcb_reference_horizontal, pcb_reference_vertical])
        rotate([0, -90, 0])
            pcb();

    translate([spool_width_slop/2 + thickness*2, 0, 0]) {
        // Flap area
        if (render_flaps) {
            echo(flap_exclusion_radius=exclusion_radius);
            rotate([0, 90, 0]) {
                if (render_flap_area >= 1) {
                    translate([0, 0, thickness]) {
                        cylinder(r=exclusion_radius, h=flap_width - 2*thickness);
                    }
                }
                if (render_flap_area >= 2) {
                    translate([0, 0, thickness + (flap_width - 2*thickness)/4]) {
                        cylinder(r=outer_exclusion_radius, h=(flap_width - 2*thickness)/2);
                    }
                }
            }

            translate([flap_width_slop/2, 0, 0]) {
                // Collapsed flaps on the top
                for (i=[0:num_flaps/2-1]) {
                    rotate([360/num_flaps * i, 0, 0]) translated_flap();
                }

                for (i=[1:num_flaps/2]) {
                    angle = -360/num_flaps*i;
                    translate([0, flap_pitch_radius*cos(angle), flap_pitch_radius * sin(angle)])
                        rotate([-90, 0, 0])
                            flap();
                }
            }
        }

        translate([-thickness, 0, 0])
            spool_struts();

        // spool with gears
        color(assembly_color)
            translate([flap_width + flap_width_slop - thickness, 0, 0]) rotate([0, 90, 0]) spool_with_pulleys_assembly();
        color(assembly_color)
            rotate([0, 90, 0])
                flap_spool_complete();
        color(assembly_color1)
            translate([-thickness, 0, 0])
                rotate([0, 90, 0])
                    spool_bushing();

        // idler gear
        color(assembly_color2)
        translate([flap_width + flap_width_slop + 3*thickness/2, idler_center_y_offset, idler_center_z_offset])
            rotate([0, 90, 0])
                rotate([0, 0, 360/idler_teeth/2])
                    idler_gear();

        // motor gear
        color(assembly_color1)
        translate([flap_width + flap_width_slop + 3*thickness/2, motor_center_y_offset, motor_center_z_offset])
            rotate([0, 90, 0])
                motor_gear();

        // motor bushing
        color(assembly_color2)
        translate([flap_width + flap_width_slop + 5*thickness/2, motor_center_y_offset, motor_center_z_offset])
            rotate([0, 90, 0])
                motor_bushing();

        echo(motor_pitch_radius=pitch_radius(drive_pitch, motor_teeth));

        translate([flap_width + flap_width_slop + 4*thickness, motor_center_y_offset, motor_center_z_offset])
            stepper_shaft_centered();
    }
}

module laser_etch() {
    if (render_etch) {
        children();
    }
}

if (render_3d) {
    for (i = [0 : render_units - 1]) {
        translate([-enclosure_width/2 + (-(render_units-1) / 2 + i)*(enclosure_width + render_unit_separation), 0, 0])
            split_flap_3d();
    }
} else {
    sp = 5;
    projection_renderer(render_index=render_index, kerf_width=kerf_width) {
        translate([0, 0])
            enclosure_left();
        translate([0, enclosure_length + kerf_width])
            enclosure_right();
        translate([0, enclosure_length + enclosure_length_right + enclosure_width + 2*kerf_width])
            rotate([0, 0, -90])
                enclosure_front();

        // Place enclosure top inside the front window
        translate([enclosure_height_lower - front_window_lower + sp + thickness, enclosure_length + kerf_width + enclosure_length_right + kerf_width + enclosure_width - front_window_right_inset - enclosure_length_right - kerf_width])
            enclosure_top();

        translate([enclosure_height + kerf_width, enclosure_width])
            rotate([0, 0, -90])
                enclosure_bottom();

        laser_etch()
            translate([enclosure_height + kerf_width, enclosure_width])
                rotate([0, 0, -90])
                    enclosure_bottom_etch();

        // Spool struts 2x2 above left/right sides
        spool_strut_y_off = enclosure_length + enclosure_length_right + enclosure_width + sp + spool_strut_width / 2;
        translate([0, spool_strut_y_off])
            spool_strut();
        translate([0, spool_strut_y_off + spool_strut_width + sp])
            spool_strut();
        translate([spool_strut_length + sp, spool_strut_y_off])
            spool_strut();
        translate([spool_strut_length + sp, spool_strut_y_off + spool_strut_width + sp])
            spool_strut();

        // Flap spools above spool struts
        flap_spool_y_off = spool_strut_y_off + spool_strut_width*1.5 + sp*2 + spool_outer_radius;
        translate([spool_outer_radius, flap_spool_y_off])
            flap_spool_complete();
        translate([spool_outer_radius*3 + sp, flap_spool_y_off])
            flap_spool_complete();

        flap_spool_top = flap_spool_y_off + spool_outer_radius + sp;
        // idler and motor gears above spools
        translate([motor_gear_outer_radius, flap_spool_top + motor_gear_outer_radius])
            motor_gear();
        translate([motor_gear_outer_radius*2 + sp + idler_gear_outer_radius, flap_spool_top + idler_gear_outer_radius])
            idler_gear();
        translate([motor_gear_outer_radius*2 + sp + idler_gear_outer_radius*2 + sp + motor_bushing_radius, flap_spool_top + motor_bushing_radius])
            motor_bushing();

        translate([enclosure_height + sp + spool_gear_outer_radius, enclosure_width + sp + spool_gear_outer_radius])
            spool_gear();


        // spool bushings
        spool_bushing_y_off = flap_spool_top + motor_bushing_radius*2 + sp + spool_bushing_radius;
        translate([motor_gear_outer_radius*2 + sp + spool_bushing_radius, spool_bushing_y_off])
            spool_bushing();
        translate([motor_gear_outer_radius*2 + sp + spool_bushing_radius*3 + sp, spool_bushing_y_off])
            spool_bushing();
        translate([motor_gear_outer_radius*2 + sp + spool_bushing_radius*5 + 2*sp, spool_bushing_y_off])
            spool_bushing();
    }
}
<|MERGE_RESOLUTION|>--- conflicted
+++ resolved
@@ -52,11 +52,7 @@
 
 rod_radius = 2.5;
 assembly_inner_radius = rod_radius + loose_rod_radius_slop;
-<<<<<<< HEAD
-rod_mount_under_radius = 0.3;
-=======
 rod_mount_under_radius = 0.1;
->>>>>>> 9b2ea3c4
 
 
 assembly_color = [.76, .60, .42];
@@ -78,15 +74,9 @@
 spool_width_slop = 1;
 
 
-<<<<<<< HEAD
 num_flaps = 48;
-flap_hole_radius = 1.7;
-flap_gap = 1.2;
-=======
-num_flaps = 40;
-flap_hole_radius = 1.2;
-flap_gap = 1;
->>>>>>> 9b2ea3c4
+flap_hole_radius = 1.7; // 1.2
+flap_gap = 1.2; // 1
 
 
 
@@ -142,12 +132,6 @@
 spool_gear_outer_radius = outer_radius(drive_pitch, spool_teeth, 0);
 
 
-<<<<<<< HEAD
-enclosure_width = spool_width_slop + thickness*5 + flap_width + flap_width_slop;
-front_window_upper = (flap_height - flap_pin_width/2);
-front_window_lower = front_window_upper + (flap_height*0.5); // some margin for falling flaps
-front_window_width = spool_width_slop + flap_width + flap_width_slop;
-=======
 enclosure_width = spool_width_slop + thickness*6 + flap_width + flap_width_slop;
 front_window_upper_base = (flap_height - flap_pin_width/2);
 front_window_overhang = 3;
@@ -156,7 +140,6 @@
 front_window_slop = 0;
 front_window_width = spool_width_slop + flap_width + flap_width_slop + front_window_slop;
 front_window_right_inset = thickness*2 - front_window_slop/2;
->>>>>>> 9b2ea3c4
 enclosure_vertical_margin = 10; // gap between top/bottom of flaps and top/bottom of enclosure
 enclosure_vertical_inset = thickness*1.5; // distance from top of sides to top of the top piece
 enclosure_height_upper = exclusion_radius + enclosure_vertical_margin + thickness + enclosure_vertical_inset;
